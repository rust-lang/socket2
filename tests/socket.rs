--- conflicted
+++ resolved
@@ -108,13 +108,10 @@
         (Protocol::UDP, "IPPROTO_UDP"),
         #[cfg(target_os = "linux")]
         (Protocol::MPTCP, "IPPROTO_MPTCP"),
-<<<<<<< HEAD
         #[cfg(all(feature = "all", target_os = "linux"))]
         (Protocol::DCCP, "IPPROTO_DCCP"),
-=======
         #[cfg(all(feature = "all", any(target_os = "freebsd", target_os = "linux")))]
         (Protocol::SCTP, "IPPROTO_SCTP"),
->>>>>>> a961449e
         (500.into(), "500"),
     ];
 
