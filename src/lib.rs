--- conflicted
+++ resolved
@@ -401,11 +401,8 @@
     #[cfg(all(
         feature = "all",
         any(
-<<<<<<< HEAD
+            doc,
             target_os = "dragonfly",
-=======
-            doc,
->>>>>>> 694deff6
             target_os = "freebsd",
             target_os = "fuchsia",
             target_os = "linux",
